/***********************************************************************************************************************
 *
 * Copyright (C) 2010 by the Stratosphere project (http://stratosphere.eu)
 *
 * Licensed under the Apache License, Version 2.0 (the "License"); you may not use this file except in compliance with
 * the License. You may obtain a copy of the License at
 *
 *     http://www.apache.org/licenses/LICENSE-2.0
 *
 * Unless required by applicable law or agreed to in writing, software distributed under the License is distributed on
 * an "AS IS" BASIS, WITHOUT WARRANTIES OR CONDITIONS OF ANY KIND, either express or implied. See the License for the
 * specific language governing permissions and limitations under the License.
 *
 **********************************************************************************************************************/

package eu.stratosphere.pact.example.wordcount;

import java.io.IOException;
import java.util.Iterator;

import eu.stratosphere.pact.common.contract.FileDataSink;
import eu.stratosphere.pact.common.contract.FileDataSource;
import eu.stratosphere.pact.common.contract.MapContract;
import eu.stratosphere.pact.common.contract.ReduceContract;
import eu.stratosphere.pact.common.contract.ReduceContract.Combinable;
import eu.stratosphere.pact.common.io.DelimitedInputFormat;
import eu.stratosphere.pact.common.io.FileOutputFormat;
import eu.stratosphere.pact.common.plan.Plan;
import eu.stratosphere.pact.common.plan.PlanAssembler;
import eu.stratosphere.pact.common.plan.PlanAssemblerDescription;
import eu.stratosphere.pact.common.stubs.Collector;
import eu.stratosphere.pact.common.stubs.MapStub;
import eu.stratosphere.pact.common.stubs.ReduceStub;
import eu.stratosphere.pact.common.type.PactRecord;
import eu.stratosphere.pact.common.type.base.PactInteger;
import eu.stratosphere.pact.common.type.base.PactString;



/**
 * Implements a word count which takes the input file and counts the number of
 * the occurrences of each word in the file.
 * 
 * @author Larysa, Moritz Kaufmann, Stephan Ewen
 */
public class WordCount implements PlanAssembler, PlanAssemblerDescription
{
	/**
	 * Converts a input line, assuming to contain a string, into a record that has a single field,
	 * which is a {@link PactString}, containing that line.
	 */
	public static class LineInFormat extends DelimitedInputFormat
	{
		private final PactString string = new PactString();
		
		@Override
		public boolean readRecord(PactRecord record, byte[] line, int numBytes)
		{
			this.string.setValueAscii(line, 0, numBytes);
			record.setField(0, this.string);
			return true;
		}
	}

	/**
	 * Writes <tt>PactRecord</tt> containing an string (word) and an integer (count) to a file.
	 * The output format is: "&lt;word&gt; &lt;count&gt;\n"
	 */
	public static class WordCountOutFormat extends FileOutputFormat
	{
		private final StringBuilder buffer = new StringBuilder();
		
		@Override
		public void writeRecord(PactRecord record) throws IOException {
			this.buffer.setLength(0);
			this.buffer.append(record.getField(0, PactString.class).toString());
			this.buffer.append(' ');
			this.buffer.append(record.getField(1, PactInteger.class).getValue());
			this.buffer.append('\n');
			
			byte[] bytes = this.buffer.toString().getBytes();
			this.stream.write(bytes);
		}
	}

	/**
	 * Converts a PactRecord containing one string in to multiple string/integer pairs.
	 * The string is tokenized by whitespaces. For each token a new record is emitted,
	 * where the Token is the first field and an Integer(1) is the second field.
	 */
	public static class TokenizeLine extends MapStub
	{
		private final PactRecord outputRecord = new PactRecord();
		private final PactString string = new PactString();
		private final PactInteger integer = new PactInteger(1);
		
		private final AsciiUtils.WhitespaceTokenizer tokenizer = 
						new AsciiUtils.WhitespaceTokenizer();
		
		@Override
		public void map(PactRecord record, Collector collector)
		{
			// get the first field (as type PactString) from the record
			PactString str = record.getField(0, PactString.class);
			
			// normalize the line
			AsciiUtils.replaceNonWordChars(str, ' ');
			AsciiUtils.toLowerCase(str);
			
			// tokenize the line
			this.tokenizer.setStringToTokenize(str);
			while (tokenizer.next(this.string))
			{
				// we emit a (word, 1) pair 
				this.outputRecord.setField(0, this.string);
				this.outputRecord.setField(1, this.integer);
				collector.collect(this.outputRecord);
			}
		}
	}

	/**
	 * Sums up the counts for a certain given key. The counts are assumed to be at position <code>1</code>
	 * in the record. The other fields are not modified.
	 */
	@Combinable
	public static class CountWords extends ReduceStub
	{
		private final PactInteger theInteger = new PactInteger();
		
		@Override
		public void reduce(Iterator<PactRecord> records, Collector out) throws Exception
		{
			PactRecord element = null;
			int sum = 0;
			while (records.hasNext()) {
				element = records.next();
<<<<<<< HEAD
				element.getField(1, this.theInteger);
				// we could have equivalently used PactInteger i = record.getField(1, PactInteger.class);
				sum += this.theInteger.getValue();
=======
				PactInteger i = element.getField(1, PactInteger.class);
				sum += i.getValue();
>>>>>>> 302fb446
			}

			this.theInteger.setValue(sum);
			element.setField(1, this.theInteger);
			out.collect(element);
		}
		
		/* (non-Javadoc)
		 * @see eu.stratosphere.pact.common.stubs.ReduceStub#combine(java.util.Iterator, eu.stratosphere.pact.common.stubs.Collector)
		 */
		@Override
		public void combine(Iterator<PactRecord> records, Collector out) throws Exception
		{
			// the logic is the same as in the reduce function, so simply call the reduce method
			this.reduce(records, out);
		}
	}

	/**
	 * {@inheritDoc}
	 */
	@Override
	public Plan getPlan(String... args)
	{
		// parse job parameters
		int noSubTasks   = (args.length > 0 ? Integer.parseInt(args[0]) : 1);
		String dataInput = (args.length > 1 ? args[1] : "");
		String output    = (args.length > 2 ? args[2] : "");

		FileDataSource source = new FileDataSource(LineInFormat.class, dataInput, "Input Lines");
		MapContract mapper = new MapContract(TokenizeLine.class, source, "Tokenize Lines");
		ReduceContract reducer = new ReduceContract(CountWords.class, PactString.class, 0, mapper, "Count Words");
<<<<<<< HEAD
		FileDataSink out = new FileDataSink(WordCountOutFormat.class, output, reducer, "Output");
=======
		FileDataSink out = new FileDataSink(WordCountOutFormat.class, output, reducer, "Word Counts");
>>>>>>> 302fb446

		Plan plan = new Plan(out, "WordCount Example");
		plan.setDefaultParallelism(noSubTasks);
		return plan;
	}

	/**
	 * {@inheritDoc}
	 */
	@Override
	public String getDescription() {
		return "Parameters: [noSubStasks] [input] [output]";
	}

}<|MERGE_RESOLUTION|>--- conflicted
+++ resolved
@@ -135,14 +135,8 @@
 			int sum = 0;
 			while (records.hasNext()) {
 				element = records.next();
-<<<<<<< HEAD
-				element.getField(1, this.theInteger);
-				// we could have equivalently used PactInteger i = record.getField(1, PactInteger.class);
-				sum += this.theInteger.getValue();
-=======
 				PactInteger i = element.getField(1, PactInteger.class);
 				sum += i.getValue();
->>>>>>> 302fb446
 			}
 
 			this.theInteger.setValue(sum);
@@ -175,11 +169,7 @@
 		FileDataSource source = new FileDataSource(LineInFormat.class, dataInput, "Input Lines");
 		MapContract mapper = new MapContract(TokenizeLine.class, source, "Tokenize Lines");
 		ReduceContract reducer = new ReduceContract(CountWords.class, PactString.class, 0, mapper, "Count Words");
-<<<<<<< HEAD
-		FileDataSink out = new FileDataSink(WordCountOutFormat.class, output, reducer, "Output");
-=======
 		FileDataSink out = new FileDataSink(WordCountOutFormat.class, output, reducer, "Word Counts");
->>>>>>> 302fb446
 
 		Plan plan = new Plan(out, "WordCount Example");
 		plan.setDefaultParallelism(noSubTasks);
