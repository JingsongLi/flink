/***********************************************************************************************************************
 *
 * Copyright (C) 2010 by the Stratosphere project (http://stratosphere.eu)
 *
 * Licensed under the Apache License, Version 2.0 (the "License"); you may not use this file except in compliance with
 * the License. You may obtain a copy of the License at
 *
 *     http://www.apache.org/licenses/LICENSE-2.0
 *
 * Unless required by applicable law or agreed to in writing, software distributed under the License is distributed on
 * an "AS IS" BASIS, WITHOUT WARRANTIES OR CONDITIONS OF ANY KIND, either express or implied. See the License for the
 * specific language governing permissions and limitations under the License.
 *
 **********************************************************************************************************************/

package eu.stratosphere.pact.common.contract;

import java.util.ArrayList;
import java.util.List;

import eu.stratosphere.pact.common.io.OutputFormat;
import eu.stratosphere.pact.common.plan.Visitor;

/**
 * Contract for nodes which act as data sinks, storing the data they receive somewhere instead of sending it to another
 * contract. The way the data is stored is handled by the {@link OutputFormat}.
 * 
 */
public class GenericDataSink extends Contract 
{
	private static String DEFAULT_NAME = "<Unnamed Generic Data Sink>";

	// --------------------------------------------------------------------------------------------
	
	protected final Class<? extends OutputFormat> clazz;

	private List<Contract> input = new ArrayList<Contract>();

	private Ordering globalOrder = null;

	private Ordering localOrder = null;

	// --------------------------------------------------------------------------------------------

	/**
	 * Creates a GenericDataSink with the provided {@link OutputFormat} implementation
	 * and a default name.
	 * 
	 * @param c The {@link OutputFormat} implementation used to sink the data.
	 */
	public GenericDataSink(Class<? extends OutputFormat> c) {
		this(c, DEFAULT_NAME);
	}
	
	/**
	 * Creates a GenericDataSink with the provided {@link OutputFormat} implementation 
	 * and the given name. 
	 * 
	 * @param c The {@link OutputFormat} implementation used to sink the data.
	 * @param name The given name for the sink, used in plans, logs and progress messages.
	 */
	public GenericDataSink(Class<? extends OutputFormat> c, String name) {
		super(name);
		this.clazz = c;
	}

	/**
	 * Creates a GenericDataSink with the provided {@link OutputFormat} implementation the default name.
	 * It uses the given contract as its input.
	 * 
	 * @param c The {@link OutputFormat} implementation used to sink the data.
	 * @param input The contract to use as the input.
	 */
	public GenericDataSink(Class<? extends OutputFormat> c, Contract input) {
		this(c, input, DEFAULT_NAME);
	}
	
	/**
	 * Creates a GenericDataSink with the provided {@link OutputFormat} implementation the default name.
	 * It uses the given contracts as its input.
	 * 
	 * @param c The {@link OutputFormat} implementation used to sink the data.
	 * @param input The contracts to use as the input.
	 */
	public GenericDataSink(Class<? extends OutputFormat> c, List<Contract> input) {
		this(c, input, DEFAULT_NAME);
	}

	/**
	 * Creates a GenericDataSink with the provided {@link OutputFormat} implementation and the given name.
	 * It uses the given contract as its input.
	 * 
	 * @param c The {@link OutputFormat} implementation used to sink the data.
	 * @param input The contract to use as the input.
	 * @param name The given name for the sink, used in plans, logs and progress messages.
	 */
	public GenericDataSink(Class<? extends OutputFormat> c, Contract input, String name) {
		this(c, name);
		addInput(input);
	}

	/**
	 * Creates a GenericDataSink with the provided {@link OutputFormat} implementation and the given name.
	 * It uses the given contracts as its input.
	 * 
	 * @param c The {@link OutputFormat} implementation used to sink the data.
	 * @param input The contracts to use as the input.
	 * @param name The given name for the sink, used in plans, logs and progress messages.
	 */
	public GenericDataSink(Class<? extends OutputFormat> c, List<Contract> input, String name) {
		this(c, name);
		addInputs(input);
	}

	// --------------------------------------------------------------------------------------------
	
	/**
	 * Returns the contract which acts as the input, or null, if none is set.
	 * 
	 * @return the contract's input contract.
	 */
	public List<Contract> getInputs() {
		return this.input;
	}

	/**
	 * Connects the input to the task wrapped in this contract.
	 * 
	 * @param input the contract's input contract
	 */
	public void addInput(Contract input) {
		this.input.add(input);
	}

	/**
	 * Connects the inputs to the task wrapped in this contract
	 * 
	 * @param input The contracts will be set as input.
	 */
	public void addInputs(List<Contract> inputs) {
		this.input.addAll(inputs);
	}

	/**
	 * Clears all previous connections and sets the given contract as
	 * single input of this contract.
	 * 
	 * @param input		The contract will be set as input.
	 */
	public void setInput(Contract input) {
		this.input.clear();
		this.input.add(input);
	}
	
	/**
	 * Clears all previous connections and sets the given contracts as
	 * inputs of this contract.
	 * 
	 * @param input		The contracts will be set as inputs.
	 */
	public void setInputs(List<Contract> inputs) {
		this.input.clear();
		this.input.addAll(inputs);
	}
	
	/**
	 * Gets the order, in which the data sink writes its data globally. By default, this is <tt>NONE</tt>.
	 * 
	 * @return NONE, if the sink writes data in any order, or ASCENDING (resp. DESCENDING),
	 *         if the sink writes it data with a globally ascending (resp. descending) order.
	 */
<<<<<<< HEAD
	public Ordering getGlobalOrder() {
		return globalOrder;
=======
	public Order getGlobalOrder() {
		return this.globalOrder;
>>>>>>> 0db9086c
	}
	
	/**
	 * Sets the order in which the sink must write its data. For any value other then <tt>NONE</tt>,
	 * this will cause the system to perform a global sort, or try to reuse an order from a
	 * previous operation.
	 * 
	 * @param globalOrder The order to write the data in.
	 */
	public void setGlobalOrder(Ordering globalOrder) {
		this.globalOrder = globalOrder;
	}

	/**
	 * Gets the order, in which the data sink writes its data locally. Local order means that
	 * with in each fragment of the file inside the distributed file system, the data is ordered,
	 * but not across file fragments.
	 * 
	 * @return NONE, if the sink writes data in any order, or ASCENDING (resp. DESCENDING),
	 *         if the sink writes it data with a local ascending (resp. descending) order.
	 */
<<<<<<< HEAD
	public Ordering getLocalOrder() {
		return localOrder;
=======
	public Order getLocalOrder() {
		return this.localOrder;
>>>>>>> 0db9086c
	}
	
	/**
	 * Sets the order in which the sink must write its data within each fragment in the distributed
	 * file system. For any value other then <tt>NONE</tt>, this will cause the system to perform a
	 * local sort, or try to reuse an order from a previous operation.
	 * 
	 * @param localOrder The local order to write the data in.
	 */
	public void setLocalOrder(Ordering localOrder) {
		this.localOrder = localOrder;
	}
	
	/**
	 * Gets the class describing this sinks output format.
	 * 
	 * @return The output format class.
	 */
	public Class<? extends OutputFormat> getFormatClass()
	{
		return this.clazz;
	}
	
	/**
	 * Gets the class describing the output format.
	 * <p>
	 * This method is basically identical to {@link #getFormatClass()}.
	 * 
	 * @return The class describing the output format.
	 * 
	 * @see eu.stratosphere.pact.common.contract.Contract#getUserCodeClass()
	 */
	@Override
	public Class<? extends OutputFormat> getUserCodeClass()
	{
		return this.clazz;
	}

	// --------------------------------------------------------------------------------------------
	
	/**
	 * Accepts the visitor and applies it this instance. This method applies the visitor in a depth-first traversal.
	 * The visitors pre-visit method is called and, if returning 
	 * <tt>true</tt>, the visitor is recursively applied on the single input. After the recursion returned,
	 * the post-visit method is called.
	 * 
	 * @param visitor The visitor.
	 *  
	 * @see eu.stratosphere.pact.common.plan.Visitable#accept(eu.stratosphere.pact.common.plan.Visitor)
	 */
	@Override
	public void accept(Visitor<Contract> visitor)
	{
		boolean descend = visitor.preVisit(this);
		if (descend) {
			for(Contract c : this.input) {
				c.accept(visitor);
			}
			visitor.postVisit(this);
		}
	}
	
	// --------------------------------------------------------------------------------------------
	
	/* (non-Javadoc)
	 * @see java.lang.Object#toString()
	 */
	@Override
	public String toString() {
		return this.name;
	}
}<|MERGE_RESOLUTION|>--- conflicted
+++ resolved
@@ -169,13 +169,8 @@
 	 * @return NONE, if the sink writes data in any order, or ASCENDING (resp. DESCENDING),
 	 *         if the sink writes it data with a globally ascending (resp. descending) order.
 	 */
-<<<<<<< HEAD
 	public Ordering getGlobalOrder() {
-		return globalOrder;
-=======
-	public Order getGlobalOrder() {
 		return this.globalOrder;
->>>>>>> 0db9086c
 	}
 	
 	/**
@@ -197,13 +192,8 @@
 	 * @return NONE, if the sink writes data in any order, or ASCENDING (resp. DESCENDING),
 	 *         if the sink writes it data with a local ascending (resp. descending) order.
 	 */
-<<<<<<< HEAD
 	public Ordering getLocalOrder() {
-		return localOrder;
-=======
-	public Order getLocalOrder() {
 		return this.localOrder;
->>>>>>> 0db9086c
 	}
 	
 	/**
